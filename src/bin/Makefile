--- conflicted
+++ resolved
@@ -21,11 +21,8 @@
         post-to-pdf-post duplicate-matrix logprob-to-post prob-to-post copy-post \
         matrix-logprob matrix-sum latgen-tracking-mapped \
         build-pfile-from-ali get-post-on-ali tree-info am-info \
-<<<<<<< HEAD
-	vector-sum copy-vector-segments
-=======
         vector-sum matrix-sum-rows
->>>>>>> 624bbdd0
+
 
 OBJFILES =
 
