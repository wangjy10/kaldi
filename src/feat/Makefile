

all:

include ../kaldi.mk

TESTFILES = feature-mfcc-test feature-plp-test feature-fbank-test \
         feature-functions-test pitch-functions-test feature-sdc-test \
         resample-test online-feature-test signal-test wave-reader-test

OBJFILES = feature-functions.o feature-mfcc.o feature-plp.o feature-fbank.o \
           feature-spectrogram.o mel-computations.o wave-reader.o \
           pitch-functions.o resample.o online-feature.o signal.o \
           feature-window.o

LIBNAME = kaldi-feat

ADDLIBS = ../transform/kaldi-transform.a ../gmm/kaldi-gmm.a \
<<<<<<< HEAD
          ../tree/kaldi-tree.a ../util/kaldi-util.a ../thread/kaldi-thread.a \
          ../matrix/kaldi-matrix.a ../base/kaldi-base.a
=======
          ../tree/kaldi-tree.a ../util/kaldi-util.a \
          ../matrix/kaldi-matrix.a ../base/kaldi-base.a 
>>>>>>> 72672815

include ../makefiles/default_rules.mk<|MERGE_RESOLUTION|>--- conflicted
+++ resolved
@@ -16,12 +16,7 @@
 LIBNAME = kaldi-feat
 
 ADDLIBS = ../transform/kaldi-transform.a ../gmm/kaldi-gmm.a \
-<<<<<<< HEAD
-          ../tree/kaldi-tree.a ../util/kaldi-util.a ../thread/kaldi-thread.a \
+          ../tree/kaldi-tree.a ../util/kaldi-util.a \
           ../matrix/kaldi-matrix.a ../base/kaldi-base.a
-=======
-          ../tree/kaldi-tree.a ../util/kaldi-util.a \
-          ../matrix/kaldi-matrix.a ../base/kaldi-base.a 
->>>>>>> 72672815
 
 include ../makefiles/default_rules.mk