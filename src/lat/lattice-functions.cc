--- conflicted
+++ resolved
@@ -4,14 +4,10 @@
 //           2012-2013  Johns Hopkins University (Author: Daniel Povey);  Chao Weng;
 //                      Bagher BabaAli
 //                2013  Cisco Systems (author: Neha Agrawal) [code modified
-<<<<<<< HEAD
 //                      from original code in ../gmmbin/gmm-rescore-lattice.cc];
 //                2014  Telepoint Global Hosting Service, LLC. (Author: 
 //                      David Snyder)
-=======
-//                      from original code in ../gmmbin/gmm-rescore-lattice.cc]
 //                2014  Guoguo Chen
->>>>>>> 24209853
 
 // See ../../COPYING for clarification regarding multiple authors
 //
@@ -1436,8 +1432,6 @@
   return lattice_max_length;
 }
 
-<<<<<<< HEAD
-=======
 void ComposeCompactLatticeDeterministic(
     const CompactLattice& clat,
     fst::DeterministicOnDemandFst<fst::StdArc>* det_fst,
@@ -1550,5 +1544,4 @@
   fst::Connect(composed_clat);
 }
 
->>>>>>> 24209853
 }  // namespace kaldi