// sgmm/estimate-am-sgmm.h

// Copyright 2009-2012  Microsoft Corporation;  Lukas Burget;
//                      Saarland University;  Ondrej Glembek;  Yanmin Qian;
<<<<<<< HEAD
//                      Daniel Povey
=======
//                      Johns Hopkins University (Author: Daniel Povey)
>>>>>>> 5103ad3c

// Licensed under the Apache License, Version 2.0 (the "License");
// you may not use this file except in compliance with the License.
// You may obtain a copy of the License at
//
//  http://www.apache.org/licenses/LICENSE-2.0
//
// THIS CODE IS PROVIDED *AS IS* BASIS, WITHOUT WARRANTIES OR CONDITIONS OF ANY
// KIND, EITHER EXPRESS OR IMPLIED, INCLUDING WITHOUT LIMITATION ANY IMPLIED
// WARRANTIES OR CONDITIONS OF TITLE, FITNESS FOR A PARTICULAR PURPOSE,
// MERCHANTABLITY OR NON-INFRINGEMENT.
// See the Apache 2 License for the specific language governing permissions and
// limitations under the License.

#ifndef KALDI_SGMM_ESTIMATE_AM_SGMM_H_
#define KALDI_SGMM_ESTIMATE_AM_SGMM_H_ 1

#include <string>
#include <vector>

#include "sgmm/am-sgmm.h"
#include "gmm/model-common.h"
#include "util/parse-options.h"
#include "sgmm/sgmm-clusterable.h"

namespace kaldi {

/** \struct MleAmSgmmOptions
 *  Configuration variables needed in the SGMM estimation process.
 */
struct MleAmSgmmOptions {
  /// Configuration Parameters.  See initialization code for more comments.
  BaseFloat tau_vec;  ///< Amount of smoothing for v_{jm} update
  BaseFloat tau_c;    ///< Tau value for smoothing substate weights (c)
  /// Floor covariance matrices Sigma_i to this times average cov.
  BaseFloat cov_floor;
  /// ratio to dim below which we use diagonal. default 2, set to inf for diag.
  BaseFloat cov_diag_ratio;
  /// Max on condition of matrices in update beyond which we do not update.
  /// Should probably be related to numerical properties of machine
  /// or BaseFloat type.
  BaseFloat max_cond;
  /// Limits condition of smoothing matrices H_sm (e.g. 100).
  /// Only really important on 1st iter if using priors.
  BaseFloat max_cond_H_sm;
  /// Fix for the smoothing approach, necessary if max_cond_H_sm != inf
  /// note: only has an effect if tau_vec != 0.
  bool fixup_H_sm;
  /// Set check_v to true if you want to use the "checking" version of the update
  /// for the v's, in which it checks the "real" objective function value and
  /// backtracks if necessary;
  bool check_v;

  bool renormalize_V;  // Renormalize the phonetic space.
  bool renormalize_N;  // Renormalize the speaker space.

  /// Number of iters when re-estimating weight projections "w".
  int weight_projections_iters;
  /// The "sequential" weight update that checks each i in turn.
  /// (if false, uses the "parallel" one).
  bool use_sequential_weight_update;

  int compress_m_dim;  // dimension of subspace to limit the M's to (if nonzero)
  int compress_n_dim;  // dimension of subspace to limit the N's to (if nonzero)
  int compress_vars_dim;  // dimension of subspace to limit the log SigmaInv's
  // to (if nonzero) [not used yet]

  BaseFloat epsilon;  ///< very small value used to prevent SVD crashing.

  MleAmSgmmOptions() {
    // tau value used in smoothing vector re-estimation (if no prior used).
    tau_vec = 0.0;
    tau_c  = 5.0;
    cov_floor = 0.025;
    cov_diag_ratio = 2.0;  // set to very large to get diagonal-cov models.
    max_cond = 1.0e+05;
    epsilon = 1.0e-40;
    max_cond_H_sm = 1.0e+05;  // only for diagnostics in normal situations.
    fixup_H_sm = true;
    check_v = false;  // for back-compat.
    renormalize_V = true;
    renormalize_N = false;  // default to false since will invalidate spk vectors
    // on disk.
    weight_projections_iters = 3;
    use_sequential_weight_update = false;
    compress_m_dim = 0;
    compress_n_dim = 0;
    compress_vars_dim = 0;
  }

  void Register(ParseOptions *po) {
    std::string module = "MleAmSgmmOptions: ";
    po->Register("tau-vec", &tau_vec, module+
                 "Smoothing for phone vector estimation.");
    po->Register("tau-c", &tau_c, module+
                 "Smoothing for substate weights estimation.");
    po->Register("cov-floor", &cov_floor, module+
                 "Covariance floor (fraction of average covariance).");
    po->Register("cov-diag-ratio", &cov_diag_ratio, module+
                 "Minumum occ/dim ratio below which use diagonal covariances.");
    po->Register("max-cond", &max_cond, module+"Maximum condition number beyond"
                 " which matrices are not updated.");
    po->Register("weight-projections-iters", &weight_projections_iters, module+
                 "Number for iterations for weight projection estimation.");
    po->Register("renormalize-v", &renormalize_V, module+"If true, renormalize "
                 "the phonetic-subspace vectors to have meaningful sizes.");
    po->Register("check-v", &check_v, module+"If true, check real auxf "
                 "improvement in update of v and backtrack if needed "
                 "(not compatible with smoothing v)");
    po->Register("renormalize-n", &renormalize_N, module+"If true, renormalize "
                 "the speaker subspace to have meaningful sizes.");
    po->Register("compress-m-dim", &compress_m_dim, module+"If nonzero, limit "
                 "the M matrices to a subspace of this dimension.");
    po->Register("compress-n-dim", &compress_n_dim, module+"If nonzero, limit "
                 "the N matrices to a subspace of this dimension.");
    po->Register("compress-vars-dim", &compress_vars_dim, module+"If nonzero, "
                 "limit the SigmaInv matrices to a subspace of this dimension.");
  }
};

/** \class MleAmSgmmAccs
 *  Class for the accumulators associated with the phonetic-subspace model
 *  parameters
 */
class MleAmSgmmAccs {
 public:
  explicit MleAmSgmmAccs(BaseFloat rand_prune = 1.0e-05)
      : total_frames_(0.0), total_like_(0.0), feature_dim_(0),
        phn_space_dim_(0), spk_space_dim_(0), num_gaussians_(0),
        num_states_(0), rand_prune_(rand_prune) {}

  MleAmSgmmAccs(const AmSgmm &model, SgmmUpdateFlagsType flags,
                BaseFloat rand_prune = 1.0e-05)
      : total_frames_(0.0), total_like_(0.0), rand_prune_(rand_prune) {
    ResizeAccumulators(model, flags);
  }

  ~MleAmSgmmAccs();

  void Read(std::istream &in_stream, bool binary, bool add);
  void Write(std::ostream &out_stream, bool binary) const;

  /// Checks the various accumulators for correct sizes given a model. With
  /// wrong sizes, assertion failure occurs. When the show_properties argument
  /// is set to true, dimensions and presence/absence of the various
  /// accumulators are printed. For use when accumulators are read from file.
  void Check(const AmSgmm &model, bool show_properties = true) const;

  /// Resizes the accumulators to the correct sizes given the model. The flags
  /// argument control which accumulators to resize.
  void ResizeAccumulators(const AmSgmm &model, SgmmUpdateFlagsType flags);

  /// Set the accumulators specified by the flags argument to zero.
  void ZeroAccumulators(SgmmUpdateFlagsType flags);

  /// Add another accumulator object
  void AddAccumulators(const MleAmSgmmAccs &other, SgmmUpdateFlags flags);

  /// Returns likelihood.
  BaseFloat Accumulate(const AmSgmm &model,
                       const SgmmPerFrameDerivedVars& frame_vars,
                       const VectorBase<BaseFloat> &v_s,  // spk-vec, may be empty
                       int32 state_index, BaseFloat weight,
                       SgmmUpdateFlagsType flags);

  /// Returns count accumulated (may differ from posteriors.Sum()
  /// due to weight pruning).
  BaseFloat AccumulateFromPosteriors(const AmSgmm &model,
                                     const SgmmPerFrameDerivedVars& frame_vars,
                                     const Matrix<BaseFloat> &posteriors,
                                     const VectorBase<BaseFloat> &v_s,  // may be empty
                                     int32 state_index,
                                     SgmmUpdateFlagsType flags);

  /// Accumulates global stats for the current speaker (if applicable).
  /// If flags contains kSgmmSpeakerProjections (N), must call
  /// this after finishing the speaker's data.
  void CommitStatsForSpk(const AmSgmm& model,
                         const VectorBase<BaseFloat> &v_s);

  /// Accessors
  void GetStateOccupancies(Vector<BaseFloat> *occs) const;
  int32 FeatureDim() const { return feature_dim_; }
  int32 PhoneSpaceDim() const { return phn_space_dim_; }
  int32 NumStates() const { return num_states_; }
  int32 NumGauss() const { return num_gaussians_; }

 private:
  /// The stats which are not tied to any state.
  /// Stats Y_{i} for phonetic-subspace projections M; Dim is [I][D][S].
  std::vector< Matrix<double> > Y_;
  /// Stats Z_{i} for speaker-subspace projections N. Dim is [I][D][T].
  std::vector< Matrix<double> > Z_;
  /// R_{i}, quadratic term for speaker subspace estimation. Dim is [I][T][T]
  std::vector< SpMatrix<double> > R_;
  /// S_{i}^{-}, scatter of adapted feature vectors x_{i}(t). Dim is [I][D][D].
  std::vector< SpMatrix<double> > S_;

  /// The SGMM state specific stats.
  /// Statistics y_{jm} for state vectors v_{jm}. dimension is [J][M_{j}[S].
  std::vector< Matrix<double> > y_;
  /// Gaussian occupancies gamma_{jmi} for each substate. Dim is [J][M_{j}][I].
  std::vector< Matrix<double> > gamma_;

  /// gamma_{i}^{(s)}.  Per-speaker counts for each Gaussian. Dimension is [I]
  /// Needed for stats R_.
  Vector<double> gamma_s_;

  double total_frames_, total_like_;

  /// Dimensionality of various subspaces
  int32 feature_dim_, phn_space_dim_, spk_space_dim_;
  int32 num_gaussians_, num_states_;  ///< Other model specifications

  BaseFloat rand_prune_;

  KALDI_DISALLOW_COPY_AND_ASSIGN(MleAmSgmmAccs);
  friend class MleAmSgmmUpdater;
};

/** \class MleAmSgmmUpdater
 *  Contains the functions needed to update the SGMM parameters.
 */
class MleAmSgmmUpdater {
 public:
  explicit MleAmSgmmUpdater(const MleAmSgmmOptions &options)
      : update_options_(options) {}
  void Reconfigure(const MleAmSgmmOptions &options) {
    update_options_ = options;
  }

  void Update(const MleAmSgmmAccs &accs,
              AmSgmm *model,
              SgmmUpdateFlagsType flags);

  /// This function is like UpdatePhoneVectorsChecked, which supports
  /// objective-function checking and backtracking but no smoothing term, but it
  /// takes as input the stats used in SGMM-based tree clustering-- this is used
  /// in initializing an SGMM from the tree stats.
  double UpdatePhoneVectorsCheckedFromClusterable(
      const std::vector<SgmmClusterable*> &stats,
      const std::vector<SpMatrix<double> > &H,
      AmSgmm *model);
  
 protected:
  friend class UpdateWParallelClass;
  friend class UpdatePhoneVectorsClass;
  friend class UpdatePhoneVectorsCheckedFromClusterableClass;
 private:
  MleAmSgmmOptions update_options_;
  /// Q_{i}, quadratic term for phonetic subspace estimation. Dim is [I][S][S]
  std::vector< SpMatrix<double> > Q_;
  /// Eq (74): S_{i}^{(means)}, scatter of substate mean vectors for estimating
  /// the shared covariance matrices. Dimension is [I][D][D].
  std::vector< SpMatrix<double> > S_means_;
  Vector<double> gamma_j_;  ///< State occupancies

  ///  Compute the Q_i quantities (Eq. 64).
  void ComputeQ(const MleAmSgmmAccs &accs,
                const AmSgmm &model);

  /// Compute the S_i^{(means)} quantities (Eq. 74).
  void ComputeSMeans(const MleAmSgmmAccs &accs,
                     const AmSgmm &model);

  void ComputeSmoothingTerms(const MleAmSgmmAccs &accs,
                             const AmSgmm &model,
                             const std::vector< SpMatrix<double> > &H,
                             SpMatrix<double> *H_sm,
                             Vector<double> *y_sm) const;

  // UpdatePhoneVectors function that allows smoothing terms (but
  // no checking of proper auxiliary function RE weights)
  double UpdatePhoneVectors(const MleAmSgmmAccs &accs,
                            AmSgmm *model,
                            const std::vector<SpMatrix<double> > &H,
                            const SpMatrix<double> &H_sm,
                            const Vector<double> &y_sm);

  
  // Called from UpdatePhoneVectors; updates a subset of states
  // (relates to multi-threading).
  void UpdatePhoneVectorsInternal(const MleAmSgmmAccs &accs,
                                  AmSgmm *model,
                                  const std::vector<SpMatrix<double> > &H,
                                  const SpMatrix<double> &H_sm,
                                  const Vector<double> &y_sm,
                                  double *auxf_impr,
                                  double *like_impr,
                                  int32 num_threads,
                                  int32 thread_id);
                                    

  // UpdatePhoneVectors function that does not support smoothing
  // terms, but allows checking of objective-function improvement,
  // and backtracking.
  double UpdatePhoneVectorsChecked(const MleAmSgmmAccs &accs,
                                   AmSgmm *model,
                                   const std::vector<SpMatrix<double> > &H);

  // Called (indirectly) from UpdatePhoneVectorsCheckedFromClusterable()
  void UpdatePhoneVectorsCheckedFromClusterableInternal(
      const std::vector<SgmmClusterable*> &stats,
      const std::vector< SpMatrix<double> > &H,
      AmSgmm *model,
      double *count_ptr,
      double *like_impr_ptr,
      int32 num_threads,
      int32 thread_id);
  
  double UpdateM(const MleAmSgmmAccs &accs, AmSgmm *model);
  double UpdateMCompress(const MleAmSgmmAccs &accs, AmSgmm *model);

  void RenormalizeV(const MleAmSgmmAccs &accs, AmSgmm *model,
                    const SpMatrix<double> &H_sm);
  double UpdateN(const MleAmSgmmAccs &accs, AmSgmm *model);
  double UpdateNCompress(const MleAmSgmmAccs &accs, AmSgmm *model);
  void RenormalizeN(const MleAmSgmmAccs &accs, AmSgmm *model);
  double UpdateVars(const MleAmSgmmAccs &accs, AmSgmm *model);
  double UpdateVarsCompress(const MleAmSgmmAccs &accs, AmSgmm *model);
  double UpdateWParallel(const MleAmSgmmAccs &accs, AmSgmm *model);

  /// Called, multithreaded, inside UpdateWParallel
  void UpdateWParallelGetStats(const MleAmSgmmAccs &accs,
                               const AmSgmm &model,
                               const Matrix<double> &w,
                               Matrix<double> *F_i,
                               Matrix<double> *g_i,
                               double *tot_like,
                               int32 num_threads, 
                               int32 thread_id);
  
  double UpdateWSequential(const MleAmSgmmAccs &accs,
                           AmSgmm *model);
  double UpdateSubstateWeights(const MleAmSgmmAccs &accs,
                                  AmSgmm *model);

  KALDI_DISALLOW_COPY_AND_ASSIGN(MleAmSgmmUpdater);
  MleAmSgmmUpdater() {}  // Prevent unconfigured updater.
};


/** \class MleSgmmSpeakerAccs
 *  Class for the accumulators required to update the speaker
 *  vectors v_s.
 *  Note: if you have multiple speakers you will want to initialize
 *  this just once and call Clear() after you're done with each speaker,
 *  rather than creating a new object for each speaker, since the
 *  initialization function does nontrivial work.
 */

class MleSgmmSpeakerAccs {
 public:
  /// Initialize the object.  Error if speaker subspace not set up.
  MleSgmmSpeakerAccs(const AmSgmm &model, BaseFloat rand_prune_ = 1.0e-05);

  /// Clear the statistics.
  void Clear();

  /// Accumulate statistics.  Returns per-frame log-likelihood.
  BaseFloat Accumulate(const AmSgmm &model,
                       const SgmmPerFrameDerivedVars& frame_vars,
                       int32 state_index, BaseFloat weight);

  /// Accumulate statistics, given posteriors.  Returns total
  /// count accumulated, which may differ from posteriors.Sum()
  /// due to randomized pruning.
  BaseFloat AccumulateFromPosteriors(const AmSgmm &model,
                                     const SgmmPerFrameDerivedVars& frame_vars,
                                     const Matrix<BaseFloat> &posteriors,
                                     int32 state_index);

  /// Update speaker vector.  If v_s was empty, will assume it started as zero
  /// and will resize it to the speaker-subspace size.
  void Update(BaseFloat min_count,  // e.g. 100
              Vector<BaseFloat> *v_s,
              BaseFloat *objf_impr_out,
              BaseFloat *count_out);

 private:
  /// Statistics for speaker adaptation (vectors), stored per-speaker.
  /// Per-speaker stats for vectors, y^{(s)}. Dimension [T].
  Vector<double> y_s_;
  /// gamma_{i}^{(s)}.  Per-speaker counts for each Gaussian. Dimension is [I]
  Vector<double> gamma_s_;

  /// The following variable does not change per speaker.
  /// Eq. (82): H_{i}^{spk} = N_{i}^T \Sigma_{i}^{-1} N_{i}
  std::vector< SpMatrix<double> > H_spk_;

  /// N_i^T \Sigma_{i}^{-1}. Needed for y^{(s)}
  std::vector< Matrix<double> > NtransSigmaInv_;

  /// small constant to randomly prune tiny posteriors
  BaseFloat rand_prune_;
};

}  // namespace kaldi


#endif  // KALDI_SGMM_ESTIMATE_AM_SGMM_H_<|MERGE_RESOLUTION|>--- conflicted
+++ resolved
@@ -2,11 +2,7 @@
 
 // Copyright 2009-2012  Microsoft Corporation;  Lukas Burget;
 //                      Saarland University;  Ondrej Glembek;  Yanmin Qian;
-<<<<<<< HEAD
-//                      Daniel Povey
-=======
 //                      Johns Hopkins University (Author: Daniel Povey)
->>>>>>> 5103ad3c
 
 // Licensed under the Apache License, Version 2.0 (the "License");
 // you may not use this file except in compliance with the License.
